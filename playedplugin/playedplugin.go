package playedplugin

import (
	"encoding/json"
	"fmt"
	"log"
	"regexp"
	"sort"
	"strings"
	"sync"
	"time"

	"github.com/dustin/go-humanize"
	"github.com/iopred/bruxism"
	"github.com/iopred/discordgo"
)

type playedEntry struct {
	Name     string
	Duration time.Duration
}

type byDuration []*playedEntry

func (a byDuration) Len() int           { return len(a) }
func (a byDuration) Swap(i, j int)      { a[i], a[j] = a[j], a[i] }
func (a byDuration) Less(i, j int) bool { return a[i].Duration >= a[j].Duration }

type playedUser struct {
	Entries     map[string]*playedEntry
	Current     string
	LastChanged time.Time
	FirstSeen   time.Time
}

func (p *playedUser) Update(name string, now time.Time) {
	if p.Current != "" {
		pe := p.Entries[p.Current]
		if pe == nil {
			pe = &playedEntry{
				Name: p.Current,
			}
			p.Entries[p.Current] = pe
		}
		pe.Duration += now.Sub(p.LastChanged)
	}

	p.Current = name
	p.LastChanged = now
}

type playedPlugin struct {
	sync.RWMutex
	Users map[string]*playedUser
}

// Load will load plugin state from a byte array.
func (p *playedPlugin) Load(bot *bruxism.Bot, service bruxism.Service, data []byte) error {
	if service.Name() != bruxism.DiscordServiceName {
		panic("Carbonitex Plugin only supports Discord.")
	}

	if data != nil {
		if err := json.Unmarshal(data, p); err != nil {
			log.Println("Error loading data", err)
		}
	}

	go p.Run(bot, service)
	return nil
}

// Save will save plugin state to a byte array.
func (p *playedPlugin) Save() ([]byte, error) {
	return json.Marshal(p)
}

func (p *playedPlugin) Update(user string, entry string) {
	p.Lock()
	defer p.Unlock()

	t := time.Now()

	u := p.Users[user]
	if u == nil {
		u = &playedUser{
			Entries:     map[string]*playedEntry{},
			Current:     entry,
			LastChanged: t,
			FirstSeen:   t,
		}
		p.Users[user] = u
	}
	u.Update(entry, t)
}

// Run is the background go routine that executes for the life of the plugin.
func (p *playedPlugin) Run(bot *bruxism.Bot, service bruxism.Service) {
	discord := service.(*bruxism.Discord)

	discord.Session.AddHandler(func(s *discordgo.Session, r *discordgo.Ready) {
		for _, g := range r.Guilds {
			for _, pu := range g.Presences {
				e := ""
				if pu.Game != nil {
					e = pu.Game.Name
				}
				p.Update(pu.User.ID, e)
			}
		}
	})

	discord.Session.AddHandler(func(s *discordgo.Session, g *discordgo.GuildCreate) {
		if g.Unavailable == nil || *g.Unavailable {
			return
		}

		for _, pu := range g.Presences {
			e := ""
			if pu.Game != nil {
				e = pu.Game.Name
			}
			p.Update(pu.User.ID, e)
		}
	})

	discord.Session.AddHandler(func(s *discordgo.Session, pr *discordgo.PresencesReplace) {
		for _, pu := range *pr {
			e := ""
			if pu.Game != nil {
				e = pu.Game.Name
			}
			p.Update(pu.User.ID, e)
		}
	})

	discord.Session.AddHandler(func(s *discordgo.Session, pu *discordgo.PresenceUpdate) {
		e := ""
		if pu.Game != nil {
			e = pu.Game.Name
		}
		p.Update(pu.User.ID, e)
	})
}

// Help returns a list of help strings that are printed when the user requests them.
func (p *playedPlugin) Help(bot *bruxism.Bot, service bruxism.Service, message bruxism.Message, detailed bool) []string {
	if detailed {
		return nil
	}

	return bruxism.CommandHelp(service, "played", "[@username]", "Returns your most played games, or a users most played games if provided.")
}

var userIDRegex = regexp.MustCompile("<@!?([0-9]*)>")

func (p *playedPlugin) Message(bot *bruxism.Bot, service bruxism.Service, message bruxism.Message) {
	defer bruxism.MessageRecover()
	if service.Name() == bruxism.DiscordServiceName && !service.IsMe(message) {
		if bruxism.MatchesCommand(service, "played", message) {
			query := strings.Join(strings.Split(message.RawMessage(), " ")[1:], " ")

			id := message.UserID()
			match := userIDRegex.FindStringSubmatch(query)
			if match != nil {
				id = match[1]
			}

			p.Lock()
			defer p.Unlock()

			u := p.Users[id]
			if u == nil {
				service.SendMessage(message.Channel(), "I haven't seen that user.")
				return
			}

			if len(u.Entries) == 0 {
				service.SendMessage(message.Channel(), "I haven't seen anything played by that user.")
				return
			}

			lc := humanize.Time(u.LastChanged)
			u.Update(u.Current, time.Now())

			pes := make(byDuration, len(u.Entries))
			i := 0
			for _, pe := range u.Entries {
				pes[i] = pe
				i++
			}

			sort.Sort(pes)

			messageText := fmt.Sprintf("*First seen %s, last update %s*\n", humanize.Time(u.FirstSeen), lc)
			for i = 0; i < len(pes) && i < 5; i++ {
				pe := pes[i]
<<<<<<< HEAD
				messageText += fmt.Sprintf("**%s**: %s\n", pe.Name, pe.Duration.String())
=======

				du := pe.Duration

				ds := ""
				hours := int(du / time.Hour)
				if hours > 0 {
					ds += fmt.Sprintf("%dh ", hours)
					du -= time.Duration(hours) * time.Hour
				}

				minutes := int(du / time.Minute)
				ds += fmt.Sprintf("%dm ", minutes)
				du -= time.Duration(minutes) * time.Minute

				seconds := int(du / time.Second)
				ds += fmt.Sprintf("%ds", seconds)

				messageText += fmt.Sprintf("**%s**: %s\n", pe.Name, ds)
>>>>>>> 876b51a6
			}
			service.SendMessage(message.Channel(), messageText)
		}
	}
}

// Name returns the name of the plugin.
func (p *playedPlugin) Name() string {
	return "Played"
}

// New will create a played plugin.
func New() bruxism.Plugin {
	return &playedPlugin{
		Users: map[string]*playedUser{},
	}
}<|MERGE_RESOLUTION|>--- conflicted
+++ resolved
@@ -195,9 +195,6 @@
 			messageText := fmt.Sprintf("*First seen %s, last update %s*\n", humanize.Time(u.FirstSeen), lc)
 			for i = 0; i < len(pes) && i < 5; i++ {
 				pe := pes[i]
-<<<<<<< HEAD
-				messageText += fmt.Sprintf("**%s**: %s\n", pe.Name, pe.Duration.String())
-=======
 
 				du := pe.Duration
 
@@ -216,7 +213,6 @@
 				ds += fmt.Sprintf("%ds", seconds)
 
 				messageText += fmt.Sprintf("**%s**: %s\n", pe.Name, ds)
->>>>>>> 876b51a6
 			}
 			service.SendMessage(message.Channel(), messageText)
 		}
